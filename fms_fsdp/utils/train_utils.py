import os
from dataclasses import asdict
from functools import partial


try:
    import packaging.version
except ImportError:
    from pkg_resources import packaging  # type: ignore

import time
from datetime import timedelta

import torch.cuda.nccl as nccl
import torch.distributed as dist
from torch.distributed.fsdp import ShardingStrategy

from fms_fsdp.policies import *


def train(
    cfg,
    model,
    local_rank,
    rank,
    train_loader,
    optimizer,
    scheduler,
    profiler,
    checkpointer,
    start_step,
    tokens_seen,
):
    if cfg.tracker:
        if cfg.tracker not in ["wandb", "aim"]:
            raise ValueError(f"tracker {cfg.tracker} not supported.")
        tracker_dir = cfg.tracker_dir
        project_name = cfg.tracker_project_name
        run_id = cfg.tracker_run_id

        if cfg.tracker == "wandb":
            try:
                import wandb  # type: ignore
            except ImportError:
                raise ImportError("tracker is set to wandb but wandb is not installed.")
            if rank == 0:
                print(f"--> wandb is enabled!")
                try:
                    wandb.init(
                        project=project_name,
                        dir=tracker_dir,
                        resume="allow",
                        id=run_id,
                    )
                except wandb.errors.UsageError:
                    raise ValueError(
                        "wandb failed to init, did you pass your wandb api key via WANDB_API_KEY?"
                    )
                wandb.config = asdict(cfg)

        if cfg.tracker == "aim":
            try:
                from aim import Run  # type: ignore
            except ImportError:
                raise ImportError("tracker is set to aim but aim is not installed.")
            if rank == 0:
                print(f"--> aim is enabled!")
                run = Run(
                    experiment=project_name,
                    repo=tracker_dir,
                    run_hash=run_id,
                )
                run["hparams"] = asdict(cfg)

    model.train()
    ddp_stats = torch.zeros(3).to(local_rank)

    start = time.time()
    loop_start = time.time()
    train_loss = -1
    for batch_idx, (input, label) in enumerate(train_loader, start=start_step + 1):
        if batch_idx > cfg.num_steps:
            break
        input = input.to(local_rank)
        label = label.to(local_rank)

        optimizer.zero_grad()
        output = model(input)
        output = output.logits if hasattr(output, "logits") else output
        ce_loss = torch.nn.CrossEntropyLoss()
        loss = ce_loss(output.view(-1, output.size(-1)), label.view(-1).long())

        loss.backward()
        ddp_stats[1] += model.clip_grad_norm_(cfg.grad_clip_thresh).item()
        optimizer.step()
        scheduler.step()

        ddp_stats[0] += loss.item()
        ddp_stats[2] += 1

        if profiler:
            profiler.step()

        if batch_idx % cfg.report_interval == 0:
            dist.all_reduce(ddp_stats, op=dist.ReduceOp.SUM)
            train_loss = ddp_stats[0] / ddp_stats[2]
            g_norm = ddp_stats[1] / ddp_stats[2]
            elapsed_time = time.time() - loop_start
            world_size = int(os.environ["WORLD_SIZE"])
            new_tokens_seen = (
                (batch_idx - start_step) * world_size * cfg.batch_size * cfg.seq_length
            )
            if rank == 0:
                total_tokens_seen = tokens_seen + new_tokens_seen
                current_loss = train_loss.item()
                current_lr = scheduler.get_last_lr()[0]
                current_gnorm = g_norm.item()
                current_step_time = (time.time() - start) / cfg.report_interval
                overall_step_time = elapsed_time / (batch_idx - start_step)
                current_throughput = int(
                    cfg.batch_size * cfg.seq_length / current_step_time
                )
                overall_throughput = int(
                    cfg.batch_size * cfg.seq_length / overall_step_time
                )
                reserved_mem = torch.cuda.max_memory_reserved(
                    device=torch.cuda.current_device()
                )
                allocated_mem = torch.cuda.max_memory_allocated(
                    device=torch.cuda.current_device()
                )

                print("step:", batch_idx)
                print("loss:", current_loss)
                print("LR:", current_lr)
                print("tokens seen:", total_tokens_seen)
                print("gradient norm:", current_gnorm)
                print("reserved memory:", reserved_mem)
                print("allocated memory:", allocated_mem)
                print("current step time:", current_step_time)
                print("overall step time:", overall_step_time)
                print("current token per gpu per sec:", current_throughput)
                print("overall token per gpu per sec:", overall_throughput)
                print(
                    "overall token per day:",
                    int(new_tokens_seen / elapsed_time * 3600 * 24),
                )
                if cfg.tracker:
                    vals_to_track = {
                        "learning rate": current_lr,
                        "loss": current_loss,
                        "gradient norm": current_gnorm,
                        "token seen": total_tokens_seen,
                        "current throughput (token per gpu per sec)": current_throughput,
                        "overall throughput (token per gpu per sec)": overall_throughput,
                        "gpu reserved memory": reserved_mem,
                        "gpu allocated memory": allocated_mem,
                    }
                    if cfg.tracker == "wandb":
                        tracker_fn = wandb.log
                    elif cfg.tracker == "aim":
                        tracker_fn = run.track
                    tracker_fn(vals_to_track, step=batch_idx)

            start = time.time()
            ddp_stats.zero_()
        torch.cuda.reset_peak_memory_stats(device=torch.cuda.current_device())

        if batch_idx % cfg.checkpoint_interval == 0:
            checkpointer.save(
                batch_idx,
                model,
                optimizer,
                None,
                tokens_seen=tokens_seen + new_tokens_seen,
            )

    return train_loss


def setup():
    dist.init_process_group("nccl", timeout=timedelta(seconds=60 * 60))


def setup_environ_flags():
    os.environ["TORCH_SHOW_CPP_STACKTRACES"] = str(1)
    os.environ["NCCL_ASYNC_ERROR_HANDLING"] = str(1)


<<<<<<< HEAD
def get_policies(cfg, rank, block, model_cfg):
    """Get policies for mixed precision, wrapping, sharding, ac and param init function."""

    # mixed precision
=======
def get_mixed_precision_policy(cfg, rank):
>>>>>>> 2a3b5b06
    verify_bfloat_support = (
        torch.version.cuda
        and torch.cuda.is_bf16_supported()
        and packaging.version.parse(torch.version.cuda).release >= (11, 0)
        and dist.is_nccl_available()
        and nccl.version() >= (2, 10)
    )

    if cfg.mixed_precision:
        bf16_ready = verify_bfloat_support
        if bf16_ready:
            mixed_precision_policy = bfSixteen
            if rank == 0:
                print(f"bFloat16 enabled for mixed precision - using bfSixteen policy")
        else:
            mixed_precision_policy = fpSixteen
            if rank == 0:
                print(f"FP16 enabled")
    else:
        mixed_precision_policy = None

    return mixed_precision_policy


def get_policies(cfg, rank, block):
    """Get policies for mixed precision, wrapping, sharding, ac and param init function."""

    # mixed precision
    mixed_precision_policy = get_mixed_precision_policy(cfg, rank)

    # wrapping policy
    wrapping_policy = get_wrapper(block)

    # sharding strategy
    if cfg.sharding_strategy == "fsdp":
        sharding_strategy = ShardingStrategy.FULL_SHARD
    elif cfg.sharding_strategy == "hsdp":
        sharding_strategy = ShardingStrategy.HYBRID_SHARD
    elif cfg.sharding_strategy == "ddp":
        sharding_strategy = ShardingStrategy.NO_SHARD
    else:
        sharding_strategy = ShardingStrategy.FULL_SHARD
    if rank == 0:
        print(f"Sharding strategy = {cfg.sharding_strategy}")

    # ac handler
    apply_selective_ac = partial(apply_fsdp_checkpointing, block=block)

    # param init function
    if cfg.low_cpu_fsdp:
        param_init_fn = partial(param_init_function, cfg=model_cfg)
    else:
        param_init_fn = None

    return (
        mixed_precision_policy,
        wrapping_policy,
        sharding_strategy,
        apply_selective_ac,
        param_init_fn,
    )


def get_profiler(cfg, rank):
    if not cfg.use_profiler:
        return
    if cfg.profiler_rank0_only and rank != 0:
        return
    return torch.profiler.profile(
        activities=[
            torch.profiler.ProfilerActivity.CPU,
            torch.profiler.ProfilerActivity.CUDA,
        ],
        schedule=torch.profiler.schedule(wait=1, warmup=2, active=3, repeat=1),
        on_trace_ready=torch.profiler.tensorboard_trace_handler("profile_traces"),
        profile_memory=True,
        with_stack=False,
        record_shapes=True,
    )<|MERGE_RESOLUTION|>--- conflicted
+++ resolved
@@ -187,14 +187,7 @@
     os.environ["NCCL_ASYNC_ERROR_HANDLING"] = str(1)
 
 
-<<<<<<< HEAD
-def get_policies(cfg, rank, block, model_cfg):
-    """Get policies for mixed precision, wrapping, sharding, ac and param init function."""
-
-    # mixed precision
-=======
 def get_mixed_precision_policy(cfg, rank):
->>>>>>> 2a3b5b06
     verify_bfloat_support = (
         torch.version.cuda
         and torch.cuda.is_bf16_supported()
